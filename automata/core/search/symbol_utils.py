--- conflicted
+++ resolved
@@ -98,39 +98,7 @@
     return filtered_symbols
 
 
-<<<<<<< HEAD
-def find_and_replace_in_modules(
-    converter: SymbolConverter, old_name: str, new_name: str, do_write: bool = True
-) -> int:
-    """
-    Renames a function or class in all modules.
-
-    Args:
-        old_name (str): The old name of the function or class.
-        new_name (str): The new name of the function or class.
-    """
-    counts = 0
-    for module in converter._module_dict.values():
-        # Find all function or class nodes with the old name
-        func_or_class_nodes = module.find_all(("def", "class"), name=old_name)
-        counts += str(func_or_class_nodes).count(old_name)
-        for node in func_or_class_nodes:
-            # Rename the node
-            node.name = new_name
-        # Find all NameNode's (these could be function calls or variable names)
-        name_nodes = module.find_all("name", value=old_name)
-        for node in name_nodes:
-            # Rename the node
-            node.value = new_name
-    if do_write:
-        converter._write_modules()
-    return counts
-
-
-def find_pattern_in_modules(converter: SymbolConverter, pattern: str) -> Dict[str, List[int]]:
-=======
 def find_pattern_in_modules(pattern: str) -> Dict[str, List[int]]:
->>>>>>> 31ec3b5b
     """
     Finds exact line matches for a given pattern string in all modules.
 
