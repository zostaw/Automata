--- conflicted
+++ resolved
@@ -25,21 +25,14 @@
     )
     logger.info("-" * 60)
 
-<<<<<<< HEAD
     logger.info("Creating main agent...")
+
     main_agent = AutomataAgentFactory.create_agent(**kwargs)
 
     logger.info("Creating agent manager...")
     agent_manager = AutomataManagerFactory.create_manager(
         main_agent, kwargs.get("helper_agent_configs")
     )
-=======
-    coordinator = create_coordinator(args.agent_config_versions)
-    agents_message = coordinator.build_agent_message()
-    overview = PythonIndexer.build_overview(root_py_path()) if args.include_overview else ""
-    instruction_payload = create_instruction_payload(overview, agents_message)
-    master_agent = create_master_agent(args, instruction_payload)
->>>>>>> a51868d8
 
     if not kwargs.get("session_id"):
         return agent_manager.run()
